--- conflicted
+++ resolved
@@ -9401,11 +9401,7 @@
 
     request (path, type = 'api', method = 'GET', params = {}, headers = undefined, body = undefined) {
         if (!(this.apiKey) || (this.apiKey.length < 1))
-<<<<<<< HEAD
-            throw new Error (this.id + ' requires apiKey for all requests, public API busy');
-=======
-            throw new Error (this.id + ' requires apiKey for all requests, their public API is always busy'); 
->>>>>>> 1323a142
+            throw new Error (this.id + ' requires apiKey for all requests, their public API is always busy');
         let url = this.urls['api'] + '/' + this.version;
         if (type == 'public')
             url += '/' + type;
