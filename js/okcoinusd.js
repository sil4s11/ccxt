--- conflicted
+++ resolved
@@ -684,11 +684,7 @@
 
     async cancelOrder (id, symbol = undefined, params = {}) {
         if (symbol === undefined)
-<<<<<<< HEAD
-            throw new ExchangeError (this.id + ' cancelOrder() requires a symbol argument');
-=======
             throw new ArgumentsRequired (this.id + ' cancelOrder() requires a symbol argument');
->>>>>>> 77cffd12
         await this.loadMarkets ();
         let market = this.market (symbol);
         let request = {
