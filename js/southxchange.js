--- conflicted
+++ resolved
@@ -57,16 +57,14 @@
                     'taker': 0.2 / 100,
                 },
             },
-<<<<<<< HEAD
             'orderbookKeys': {
                 'bids': 'BuyOrders',
                 'asks': 'SellOrders',
                 'price': 'Price',
                 'amount': 'Amount',
-=======
+            },
             'commonCurrencies': {
                 'SMT': 'SmartNode',
->>>>>>> e20b7fe6
             },
         });
     }
