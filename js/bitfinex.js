'use strict';

//  ---------------------------------------------------------------------------

const Exchange = require ('./base/Exchange');
const { NotSupported, DDoSProtection, AuthenticationError, ExchangeError, InsufficientFunds, InvalidOrder, OrderNotFound, InvalidNonce } = require ('./base/errors');

//  ---------------------------------------------------------------------------

module.exports = class bitfinex extends Exchange {
    describe () {
        return this.deepExtend (super.describe (), {
            'id': 'bitfinex',
            'name': 'Bitfinex',
            'countries': 'VG',
            'version': 'v1',
            'rateLimit': 1500,
            // new metainfo interface
            'has': {
                'CORS': false,
                'createDepositAddress': true,
                'deposit': true,
                'fetchClosedOrders': true,
                'fetchDepositAddress': true,
                'fetchFees': true,
                'fetchFundingFees': true,
                'fetchMyTrades': true,
                'fetchOHLCV': true,
                'fetchOpenOrders': true,
                'fetchOrder': true,
                'fetchTickers': true,
                'fetchTradingFees': true,
                'withdraw': true,
            },
            'timeframes': {
                '1m': '1m',
                '5m': '5m',
                '15m': '15m',
                '30m': '30m',
                '1h': '1h',
                '3h': '3h',
                '6h': '6h',
                '12h': '12h',
                '1d': '1D',
                '1w': '7D',
                '2w': '14D',
                '1M': '1M',
            },
            'urls': {
                'logo': 'https://user-images.githubusercontent.com/1294454/27766244-e328a50c-5ed2-11e7-947b-041416579bb3.jpg',
                'api': 'https://api.bitfinex.com',
                'www': 'https://www.bitfinex.com',
                'doc': [
                    'https://bitfinex.readme.io/v1/docs',
                    'https://github.com/bitfinexcom/bitfinex-api-node',
                ],
            },
            'api': {
                'v2': {
                    'get': [
                        'candles/trade:{timeframe}:{symbol}/{section}',
                        'candles/trade:{timeframe}:{symbol}/last',
                        'candles/trade:{timeframe}:{symbol}/hist',
                    ],
                },
                'public': {
                    'get': [
                        'book/{symbol}',
                        // 'candles/{symbol}',
                        'lendbook/{currency}',
                        'lends/{currency}',
                        'pubticker/{symbol}',
                        'stats/{symbol}',
                        'symbols',
                        'symbols_details',
                        'tickers',
                        'today',
                        'trades/{symbol}',
                    ],
                },
                'private': {
                    'post': [
                        'account_fees',
                        'account_infos',
                        'balances',
                        'basket_manage',
                        'credits',
                        'deposit/new',
                        'funding/close',
                        'history',
                        'history/movements',
                        'key_info',
                        'margin_infos',
                        'mytrades',
                        'mytrades_funding',
                        'offer/cancel',
                        'offer/new',
                        'offer/status',
                        'offers',
                        'offers/hist',
                        'order/cancel',
                        'order/cancel/all',
                        'order/cancel/multi',
                        'order/cancel/replace',
                        'order/new',
                        'order/new/multi',
                        'order/status',
                        'orders',
                        'orders/hist',
                        'position/claim',
                        'positions',
                        'summary',
                        'taken_funds',
                        'total_taken_funds',
                        'transfer',
                        'unused_taken_funds',
                        'withdraw',
                    ],
                },
            },
            'fees': {
                'trading': {
                    'tierBased': true,
                    'percentage': true,
                    'maker': 0.1 / 100,
                    'taker': 0.2 / 100,
                    'tiers': {
                        'taker': [
                            [0, 0.2 / 100],
                            [500000, 0.2 / 100],
                            [1000000, 0.2 / 100],
                            [2500000, 0.2 / 100],
                            [5000000, 0.2 / 100],
                            [7500000, 0.2 / 100],
                            [10000000, 0.18 / 100],
                            [15000000, 0.16 / 100],
                            [20000000, 0.14 / 100],
                            [25000000, 0.12 / 100],
                            [30000000, 0.1 / 100],
                        ],
                        'maker': [
                            [0, 0.1 / 100],
                            [500000, 0.08 / 100],
                            [1000000, 0.06 / 100],
                            [2500000, 0.04 / 100],
                            [5000000, 0.02 / 100],
                            [7500000, 0],
                            [10000000, 0],
                            [15000000, 0],
                            [20000000, 0],
                            [25000000, 0],
                            [30000000, 0],
                        ],
                    },
                },
                'funding': {
                    'tierBased': false, // true for tier-based/progressive
                    'percentage': false, // fixed commission
                    'deposit': {
                        'BTC': 0.0005,
                        'IOTA': 0.5,
                        'ETH': 0.01,
                        'BCH': 0.01,
                        'LTC': 0.1,
                        'EOS': 0.1,
                        'XMR': 0.04,
                        'SAN': 0.1,
                        'DASH': 0.01,
                        'ETC': 0.01,
                        'XRP': 0.02,
                        'YYW': 0.1,
                        'NEO': 0,
                        'ZEC': 0.1,
                        'BTG': 0,
                        'OMG': 0.1,
                        'DATA': 1,
                        'QASH': 1,
                        'ETP': 0.01,
                        'QTUM': 0.01,
                        'EDO': 0.5,
                        'AVT': 0.5,
                        'USDT': 0,
                    },
                    'withdraw': {
                        'BTC': 0.0008,
                        'IOTA': 0.5,
                        'ETH': 0.01,
                        'ETC': 0.01,
                        'BCH': 0.0001,
                        'LTC': 0.001,
                        'EOS': 0.8609,
                        'XMR': 0.04,
                        'SAN': 3.2779,
                        'DASH': 0.01,
                        'XRP': 0.02,
                        'YYW': 40.543,
                        'NEO': 0,
                        'ZEC': 0.001,
                        'BTG': 0,
                        'OMG': 0.5897,
                        'DATA': 52.405,
                        'FUN': 90.402,
                        'GNT': 15.435,
                        'MNA': 76.821,
                        'BAT': 17.223,
                        'SPK': 24.708,
                        'QASH': 6.1629,
                        'ETP': 0.01,
                        'QTUM': 0.01,
                        'EDO': 2.5238,
                        'AVT': 3.2495,
                        'USDT': 20.0,
                        'ZRX': 5.6442,
                        'TNB': 87.511,
                        'SNT': 32.736,
                    },
                },
            },
            'commonCurrencies': {
                'DSH': 'DASH', // Bitfinex names Dash as DSH, instead of DASH
                'QTM': 'QTUM',
                'BCC': 'CST_BCC',
                'BCU': 'CST_BCU',
                'IOT': 'IOTA',
                'DAT': 'DATA',
            },
            'exceptions': {
                'exact': {
                    'Order could not be cancelled.': OrderNotFound, // non-existent order
                    'No such order found.': OrderNotFound, // ?
                    'Order price must be positive.': InvalidOrder, // on price <= 0
                    'Could not find a key matching the given X-BFX-APIKEY.': AuthenticationError,
                    'This API key does not have permission for this action': AuthenticationError, // authenticated but not authorized
                    'Key price should be a decimal number, e.g. "123.456"': InvalidOrder, // on isNaN (price)
                    'Key amount should be a decimal number, e.g. "123.456"': InvalidOrder, // on isNaN (amount)
                    'ERR_RATE_LIMIT': DDoSProtection,
                    'Nonce is too small.': InvalidNonce,
                },
                'broad': {
                    'Invalid order: not enough exchange balance for ': InsufficientFunds, // when buying cost is greater than the available quote currency
                    'Invalid order: minimum size for ': InvalidOrder, // when amount below limits.amount.min
                    'Invalid order': InvalidOrder, // ?
                },
            },
            'orderbookKeys': {
                'price': 'price',
                'amount': 'amount',
            },
        });
    }

    async fetchFundingFees (params = {}) {
        await this.loadMarkets ();
        const response = await this.privatePostAccountFees (params);
        const fees = response['withdraw'];
        const withdraw = {};
        const ids = Object.keys (fees);
        for (let i = 0; i < ids.length; i++) {
            const id = ids[i];
            let code = id;
            if (id in this.currencies_by_id) {
                let currency = this.currencies_by_id[id];
                code = currency['code'];
            }
            withdraw[code] = this.safeFloat (fees, id);
        }
        return {
            'info': response,
            'withdraw': withdraw,
            'deposit': withdraw,  // only for deposits of less than $1000
        };
    }

    async fetchTradingFees (params = {}) {
        await this.loadMarkets ();
        let response = await this.privatePostSummary (params);
        return {
            'info': response,
            'maker': this.safeFloat (response, 'maker_fee'),
            'taker': this.safeFloat (response, 'taker_fee'),
        };
    }

    async loadFees () {
        // // PHP does flat copying for arrays
        // // setting fees on the exchange instance isn't portable, unfortunately...
        // // this should probably go into the base class as well
        // let funding = this.fees['funding'];
        // const fees = await this.fetchFundingFees ();
        // funding = this.deepExtend (funding, fees);
        // return funding;
        throw new NotSupported (this.id + ' loadFees() not implemented yet');
    }

    async fetchFees () {  // this can be removed since it is now dealt with in the base class
        let fundingFees = await this.fetchFundingFees ();
        let tradingFees = await this.fetchTradingFees ();
        return this.deepExtend (fundingFees, tradingFees);
    }

    async fetchMarkets () {
        let markets = await this.publicGetSymbolsDetails ();
        let result = [];
        for (let p = 0; p < markets.length; p++) {
            let market = markets[p];
            let id = market['pair'].toUpperCase ();
            let baseId = id.slice (0, 3);
            let quoteId = id.slice (3, 6);
            let base = this.commonCurrencyCode (baseId);
            let quote = this.commonCurrencyCode (quoteId);
            let symbol = base + '/' + quote;
            let precision = {
                'price': market['price_precision'],
                'amount': market['price_precision'],
            };
            let limits = {
                'amount': {
                    'min': parseFloat (market['minimum_order_size']),
                    'max': parseFloat (market['maximum_order_size']),
                },
                'price': {
                    'min': Math.pow (10, -precision['price']),
                    'max': Math.pow (10, precision['price']),
                },
            };
            limits['cost'] = {
                'min': limits['amount']['min'] * limits['price']['min'],
                'max': undefined,
            };
            result.push ({
                'id': id,
                'symbol': symbol,
                'base': base,
                'quote': quote,
                'baseId': baseId,
                'quoteId': quoteId,
                'active': true,
                'precision': precision,
                'limits': limits,
                'lot': Math.pow (10, -precision['amount']),
                'info': market,
            });
        }
        return result;
    }

    async fetchBalance (params = {}) {
        await this.loadMarkets ();
        let balanceType = this.safeString (params, 'type', 'exchange');
        let balances = await this.privatePostBalances ();
        let result = { 'info': balances };
        for (let i = 0; i < balances.length; i++) {
            let balance = balances[i];
            if (balance['type'] === balanceType) {
                let currency = balance['currency'];
                let uppercase = currency.toUpperCase ();
                uppercase = this.commonCurrencyCode (uppercase);
                let account = this.account ();
                account['free'] = parseFloat (balance['available']);
                account['total'] = parseFloat (balance['amount']);
                account['used'] = account['total'] - account['free'];
                result[uppercase] = account;
            }
        }
        return this.parseBalance (result);
    }

<<<<<<< HEAD
    async performOrderBookRequest (symbol, limit = undefined, params = {}) {
        await this.loadMarkets ();
=======
    async performOrderBookRequest (market, limit = undefined, params = {}) {
>>>>>>> bc2d492e
        let request = {
            'symbol': market['id'],
        };
        if (typeof limit !== 'undefined') {
            request['limit_bids'] = limit;
            request['limit_asks'] = limit;
        }
        let orderbook = await this.publicGetBookSymbol (this.extend (request, params));
        return orderbook;
<<<<<<< HEAD
    }

    orderBookExchangeKeys () {
        return {
            'price': 'price',
            'amount': 'amount',
        };
=======
>>>>>>> bc2d492e
    }

    async fetchTickers (symbols = undefined, params = {}) {
        await this.loadMarkets ();
        let tickers = await this.publicGetTickers (params);
        let result = {};
        for (let i = 0; i < tickers.length; i++) {
            let ticker = tickers[i];
            let parsedTicker = this.parseTicker (ticker);
            let symbol = parsedTicker['symbol'];
            result[symbol] = parsedTicker;
        }
        return result;
    }

    async fetchTicker (symbol, params = {}) {
        await this.loadMarkets ();
        let market = this.market (symbol);
        let ticker = await this.publicGetPubtickerSymbol (this.extend ({
            'symbol': market['id'],
        }, params));
        return this.parseTicker (ticker, market);
    }

    parseTicker (ticker, market = undefined) {
        let timestamp = parseFloat (ticker['timestamp']) * 1000;
        let symbol = undefined;
        if (market) {
            symbol = market['symbol'];
        } else if ('pair' in ticker) {
            let id = ticker['pair'];
            let market = this.findMarket (ticker['pair']);
            if (typeof market !== 'undefined') {
                symbol = market['symbol'];
            } else {
                let baseId = id.slice (0, 3);
                let quoteId = id.slice (3, 6);
                let base = this.commonCurrencyCode (baseId);
                let quote = this.commonCurrencyCode (quoteId);
                symbol = base + '/' + quote;
            }
        }
        return {
            'symbol': symbol,
            'timestamp': timestamp,
            'datetime': this.iso8601 (timestamp),
            'high': parseFloat (ticker['high']),
            'low': parseFloat (ticker['low']),
            'bid': parseFloat (ticker['bid']),
            'ask': parseFloat (ticker['ask']),
            'vwap': undefined,
            'open': undefined,
            'close': undefined,
            'first': undefined,
            'last': parseFloat (ticker['last_price']),
            'change': undefined,
            'percentage': undefined,
            'average': parseFloat (ticker['mid']),
            'baseVolume': parseFloat (ticker['volume']),
            'quoteVolume': undefined,
            'info': ticker,
        };
    }

    parseTrade (trade, market) {
        let timestamp = parseInt (parseFloat (trade['timestamp'])) * 1000;
        let side = trade['type'].toLowerCase ();
        let orderId = this.safeString (trade, 'order_id');
        let price = parseFloat (trade['price']);
        let amount = parseFloat (trade['amount']);
        let cost = price * amount;
        let fee = undefined;
        if ('fee_amount' in trade) {
            let feeCost = this.safeFloat (trade, 'fee_amount');
            let feeCurrency = this.safeString (trade, 'fee_currency');
            if (feeCurrency in this.currencies_by_id)
                feeCurrency = this.currencies_by_id[feeCurrency]['code'];
            fee = {
                'cost': feeCost,
                'currency': feeCurrency,
            };
        }
        return {
            'id': trade['tid'].toString (),
            'info': trade,
            'timestamp': timestamp,
            'datetime': this.iso8601 (timestamp),
            'symbol': market['symbol'],
            'type': undefined,
            'order': orderId,
            'side': side,
            'price': price,
            'amount': amount,
            'cost': cost,
            'fee': fee,
        };
    }

    async fetchTrades (symbol, since = undefined, limit = 50, params = {}) {
        await this.loadMarkets ();
        let market = this.market (symbol);
        let request = {
            'symbol': market['id'],
            'limit_trades': limit,
        };
        if (typeof since !== 'undefined')
            request['timestamp'] = parseInt (since / 1000);
        let response = await this.publicGetTradesSymbol (this.extend (request, params));
        return this.parseTrades (response, market, since, limit);
    }

    async fetchMyTrades (symbol = undefined, since = undefined, limit = undefined, params = {}) {
        await this.loadMarkets ();
        let market = this.market (symbol);
        let request = { 'symbol': market['id'] };
        if (typeof limit !== 'undefined')
            request['limit_trades'] = limit;
        if (typeof since !== 'undefined')
            request['timestamp'] = parseInt (since / 1000);
        let response = await this.privatePostMytrades (this.extend (request, params));
        return this.parseTrades (response, market, since, limit);
    }

    async createOrder (symbol, type, side, amount, price = undefined, params = {}) {
        await this.loadMarkets ();
        let orderType = type;
        if ((type === 'limit') || (type === 'market'))
            orderType = 'exchange ' + type;
        // amount = this.amountToPrecision (symbol, amount);
        let order = {
            'symbol': this.marketId (symbol),
            'amount': amount.toString (),
            'side': side,
            'type': orderType,
            'ocoorder': false,
            'buy_price_oco': 0,
            'sell_price_oco': 0,
        };
        if (type === 'market') {
            order['price'] = this.nonce ().toString ();
        } else {
            // price = this.priceToPrecision (symbol, price);
            order['price'] = price.toString ();
        }
        let result = await this.privatePostOrderNew (this.extend (order, params));
        return this.parseOrder (result);
    }

    async cancelOrder (id, symbol = undefined, params = {}) {
        await this.loadMarkets ();
        return await this.privatePostOrderCancel ({ 'order_id': parseInt (id) });
    }

    parseOrder (order, market = undefined) {
        let side = order['side'];
        let open = order['is_live'];
        let canceled = order['is_cancelled'];
        let status = undefined;
        if (open) {
            status = 'open';
        } else if (canceled) {
            status = 'canceled';
        } else {
            status = 'closed';
        }
        let symbol = undefined;
        if (!market) {
            let exchange = order['symbol'].toUpperCase ();
            if (exchange in this.markets_by_id) {
                market = this.markets_by_id[exchange];
            }
        }
        if (market)
            symbol = market['symbol'];
        let orderType = order['type'];
        let exchange = orderType.indexOf ('exchange ') >= 0;
        if (exchange) {
            let parts = order['type'].split (' ');
            orderType = parts[1];
        }
        let timestamp = parseInt (parseFloat (order['timestamp']) * 1000);
        let result = {
            'info': order,
            'id': order['id'].toString (),
            'timestamp': timestamp,
            'datetime': this.iso8601 (timestamp),
            'symbol': symbol,
            'type': orderType,
            'side': side,
            'price': this.safeFloat (order, 'price'),
            'average': this.safeFloat (order, 'avg_execution_price'),
            'amount': this.safeFloat (order, 'original_amount'),
            'remaining': this.safeFloat (order, 'remaining_amount'),
            'filled': this.safeFloat (order, 'executed_amount'),
            'status': status,
            'fee': undefined,
        };
        return result;
    }

    async fetchOpenOrders (symbol = undefined, since = undefined, limit = undefined, params = {}) {
        await this.loadMarkets ();
        let response = await this.privatePostOrders (params);
        let orders = this.parseOrders (response, undefined, since, limit);
        if (symbol)
            orders = this.filterBy (orders, 'symbol', symbol);
        return orders;
    }

    async fetchClosedOrders (symbol = undefined, since = undefined, limit = undefined, params = {}) {
        await this.loadMarkets ();
        let request = {};
        if (typeof limit !== 'undefined')
            request['limit'] = limit;
        let response = await this.privatePostOrdersHist (this.extend (request, params));
        let orders = this.parseOrders (response, undefined, since, limit);
        if (typeof symbol !== 'undefined')
            orders = this.filterBy (orders, 'symbol', symbol);
        orders = this.filterBy (orders, 'status', 'closed');
        return orders;
    }

    async fetchOrder (id, symbol = undefined, params = {}) {
        await this.loadMarkets ();
        let response = await this.privatePostOrderStatus (this.extend ({
            'order_id': parseInt (id),
        }, params));
        return this.parseOrder (response);
    }

    parseOHLCV (ohlcv, market = undefined, timeframe = '1m', since = undefined, limit = undefined) {
        return [
            ohlcv[0],
            ohlcv[1],
            ohlcv[3],
            ohlcv[4],
            ohlcv[2],
            ohlcv[5],
        ];
    }

    async fetchOHLCV (symbol, timeframe = '1m', since = undefined, limit = 100, params = {}) {
        await this.loadMarkets ();
        let market = this.market (symbol);
        let v2id = 't' + market['id'];
        let request = {
            'symbol': v2id,
            'timeframe': this.timeframes[timeframe],
            'sort': 1,
            'limit': limit,
        };
        if (typeof since !== 'undefined')
            request['start'] = since;
        request = this.extend (request, params);
        let response = await this.v2GetCandlesTradeTimeframeSymbolHist (request);
        return this.parseOHLCVs (response, market, timeframe, since, limit);
    }

    getCurrencyName (currency) {
        const names = {
            'BTC': 'bitcoin',
            'LTC': 'litecoin',
            'ETH': 'ethereum',
            'ETC': 'ethereumc',
            'OMNI': 'mastercoin',
            'ZEC': 'zcash',
            'XMR': 'monero',
            'USD': 'wire',
            'DASH': 'dash',
            'XRP': 'ripple',
            'EOS': 'eos',
            'BCH': 'bcash', // undocumented
            'USDT': 'tetheruso', // undocumented
            'NEO': 'neo', // #1811
            'AVT': 'aventus', // #1811
            'QTUM': 'qtum', // #1811
            'EDO': 'eidoo', // #1811
        };
        if (currency in names)
            return names[currency];
        throw new NotSupported (this.id + ' ' + currency + ' not supported for withdrawal');
    }

    async createDepositAddress (currency, params = {}) {
        let response = await this.fetchDepositAddress (currency, this.extend ({
            'renew': 1,
        }, params));
        let address = this.safeString (response, 'address');
        this.checkAddress (address);
        return {
            'currency': currency,
            'address': address,
            'status': 'ok',
            'info': response['info'],
        };
    }

    async fetchDepositAddress (currency, params = {}) {
        let name = this.getCurrencyName (currency);
        let request = {
            'method': name,
            'wallet_name': 'exchange',
            'renew': 0, // a value of 1 will generate a new address
        };
        let response = await this.privatePostDepositNew (this.extend (request, params));
        let address = response['address'];
        let tag = undefined;
        if ('address_pool' in response) {
            tag = address;
            address = response['address_pool'];
        }
        this.checkAddress (address);
        return {
            'currency': currency,
            'address': address,
            'tag': tag,
            'status': 'ok',
            'info': response,
        };
    }

    async withdraw (currency, amount, address, tag = undefined, params = {}) {
        this.checkAddress (address);
        let name = this.getCurrencyName (currency);
        let request = {
            'withdraw_type': name,
            'walletselected': 'exchange',
            'amount': amount.toString (),
            'address': address,
        };
        if (tag)
            request['payment_id'] = tag;
        let responses = await this.privatePostWithdraw (this.extend (request, params));
        let response = responses[0];
        return {
            'info': response,
            'id': response['withdrawal_id'],
        };
    }

    nonce () {
        return this.milliseconds ();
    }

    sign (path, api = 'public', method = 'GET', params = {}, headers = undefined, body = undefined) {
        let request = '/' + this.implodeParams (path, params);
        if (api === 'v2') {
            request = '/' + api + request;
        } else {
            request = '/' + this.version + request;
        }
        let query = this.omit (params, this.extractParams (path));
        let url = this.urls['api'] + request;
        if ((api === 'public') || (path.indexOf ('/hist') >= 0)) {
            if (Object.keys (query).length) {
                let suffix = '?' + this.urlencode (query);
                url += suffix;
                request += suffix;
            }
        }
        if (api === 'private') {
            this.checkRequiredCredentials ();
            let nonce = this.nonce ();
            query = this.extend ({
                'nonce': nonce.toString (),
                'request': request,
            }, query);
            query = this.json (query);
            query = this.encode (query);
            let payload = this.stringToBase64 (query);
            let secret = this.encode (this.secret);
            let signature = this.hmac (payload, secret, 'sha384');
            headers = {
                'X-BFX-APIKEY': this.apiKey,
                'X-BFX-PAYLOAD': this.decode (payload),
                'X-BFX-SIGNATURE': signature,
            };
        }
        return { 'url': url, 'method': method, 'body': body, 'headers': headers };
    }

    findBroadlyMatchedKey (map, broadString) {
        const partialKeys = Object.keys (map);
        for (let i = 0; i < partialKeys.length; i++) {
            const partialKey = partialKeys[i];
            if (broadString.indexOf (partialKey) >= 0)
                return partialKey;
        }
        return undefined;
    }

    handleErrors (code, reason, url, method, headers, body) {
        if (body.length < 2)
            return;
        if (code >= 400) {
            if (body[0] === '{') {
                const response = JSON.parse (body);
                const feedback = this.id + ' ' + this.json (response);
                let message = undefined;
                if ('message' in response)
                    message = response['message'];
                else if ('error' in response)
                    message = response['error'];
                else
                    throw new ExchangeError (feedback); // malformed (to our knowledge) response
                const exact = this.exceptions['exact'];
                if (message in exact)
                    throw new exact[message] (feedback);
                const broad = this.exceptions['broad'];
                const broadKey = this.findBroadlyMatchedKey (broad, message);
                if (typeof broadKey !== 'undefined')
                    throw new broad[broadKey] (feedback);
                throw new ExchangeError (feedback); // unknown message
            }
        }
    }
};<|MERGE_RESOLUTION|>--- conflicted
+++ resolved
@@ -365,12 +365,7 @@
         return this.parseBalance (result);
     }
 
-<<<<<<< HEAD
-    async performOrderBookRequest (symbol, limit = undefined, params = {}) {
-        await this.loadMarkets ();
-=======
     async performOrderBookRequest (market, limit = undefined, params = {}) {
->>>>>>> bc2d492e
         let request = {
             'symbol': market['id'],
         };
@@ -380,16 +375,6 @@
         }
         let orderbook = await this.publicGetBookSymbol (this.extend (request, params));
         return orderbook;
-<<<<<<< HEAD
-    }
-
-    orderBookExchangeKeys () {
-        return {
-            'price': 'price',
-            'amount': 'amount',
-        };
-=======
->>>>>>> bc2d492e
     }
 
     async fetchTickers (symbols = undefined, params = {}) {
