'use strict';

// ---------------------------------------------------------------------------

const Exchange = require ('./base/Exchange');
const { ExchangeError, ArgumentsRequired, ExchangeNotAvailable, InsufficientFunds, OrderNotFound, InvalidOrder, AccountSuspended, InvalidNonce, DDoSProtection, NotSupported, BadRequest, AuthenticationError } = require ('./base/errors');

//  ---------------------------------------------------------------------------

module.exports = class kucoin2 extends Exchange {
    describe () {
        return this.deepExtend (super.describe (), {
            'id': 'kucoin2',
            'name': 'KuCoin',
            'countries': [ 'SC' ],
            'rateLimit': 334,
            'version': 'v2',
            'certified': true,
            'comment': 'Platform 2.0',
            'has': {
                'fetchMarkets': true,
                'fetchCurrencies': true,
                'fetchTicker': true,
                'fetchOrderBook': true,
                'fetchOrder': true,
                'fetchClosedOrders': true,
                'fetchOpenOrders': true,
                'fetchDepositAddress': true,
                'withdraw': true,
                'fetchDeposits': true,
                'fetchWithdrawals': true,
                'fetchBalance': true,
                'fetchTrades': true,
                'fetchMyTrades': true,
                'createOrder': true,
                'cancelOrder': true,
                'fetchAccounts': true,
                'fetchFundingFee': true,
            },
            'urls': {
                'logo': 'https://user-images.githubusercontent.com/1294454/51909432-b0a72780-23dd-11e9-99ba-73d23c8d4eed.jpg',
                'referral': 'https://www.kucoin.com/ucenter/signup?rcode=E5wkqe',
                'api': {
                    'public': 'https://openapi-v2.kucoin.com',
                    'private': 'https://openapi-v2.kucoin.com',
                },
                'test': {
                    'public': 'https://openapi-sandbox.kucoin.com',
                    'private': 'https://openapi-sandbox.kucoin.com',
                },
                'www': 'https://www.kucoin.com',
                'doc': [
                    'https://docs.kucoin.com',
                ],
            },
            'requiredCredentials': {
                'apiKey': true,
                'secret': true,
                'password': true,
            },
            'api': {
                'public': {
                    'get': [
                        'timestamp',
                        'symbols',
                        'market/orderbook/level{level}',
                        'market/histories',
                        'market/candles',
                        'market/stats',
                        'currencies',
                        'currencies/{currency}',
                    ],
                    'post': [
                        'bullet-public',
                    ],
                },
                'private': {
                    'get': [
                        'accounts',
                        'accounts/{accountId}',
                        'accounts/{accountId}/ledgers',
                        'accounts/{accountId}/holds',
                        'deposit-addresses',
                        'deposits',
                        'withdrawals',
                        'withdrawals/quotas',
                        'orders',
                        'orders/{orderId}',
                        'fills',
                    ],
                    'post': [
                        'accounts',
                        'accounts/inner-transfer',
                        'deposit-addresses',
                        'withdrawals',
                        'orders',
                        'bullet-private',
                    ],
                    'delete': [
                        'withdrawals/{withdrawalId}',
                        'orders/{orderId}',
                    ],
                },
            },
            'timeframes': {
                '1m': '1min',
                '3m': '3min',
                '5m': '5min',
                '15m': '15min',
                '30m': '30min',
                '1h': '1hour',
                '2h': '2hour',
                '4h': '4hour',
                '6h': '6hour',
                '8h': '8hour',
                '12h': '12hour',
                '1d': '1day',
                '1w': '1week',
            },
            'exceptions': {
                '400': BadRequest,
                '401': AuthenticationError,
                '403': NotSupported,
                '404': NotSupported,
                '405': NotSupported,
                '429': DDoSProtection,
                '500': ExchangeError,
                '503': ExchangeNotAvailable,
                '200004': InsufficientFunds,
                '300000': InvalidOrder,
                '400001': AuthenticationError,
                '400002': InvalidNonce,
                '400003': AuthenticationError,
                '400004': AuthenticationError,
                '400005': AuthenticationError,
                '400006': AuthenticationError,
                '400007': AuthenticationError,
                '400008': NotSupported,
                '400100': ArgumentsRequired,
                '411100': AccountSuspended,
                '500000': ExchangeError,
                'order_not_exist': OrderNotFound,  // {"code":"order_not_exist","msg":"order_not_exist"} ¯\_(ツ)_/¯
            },
            'options': {
                'version': 'v1',
                'symbolSeparator': '-',
            },
        });
    }

    nonce () {
        return this.milliseconds ();
    }

    async loadTimeDifference () {
        const response = await this.publicGetTimestamp ();
        const after = this.milliseconds ();
        const kucoinTime = this.safeInteger (response, 'data');
        this.options['timeDifference'] = parseInt (after - kucoinTime);
        return this.options['timeDifference'];
    }

    async fetchMarkets (params = {}) {
        const response = await this.publicGetSymbols (params);
        //
        // { quoteCurrency: 'BTC',
        //   symbol: 'KCS-BTC',
        //   quoteMaxSize: '9999999',
        //   quoteIncrement: '0.000001',
        //   baseMinSize: '0.01',
        //   quoteMinSize: '0.00001',
        //   enableTrading: true,
        //   priceIncrement: '0.00000001',
        //   name: 'KCS-BTC',
        //   baseIncrement: '0.01',
        //   baseMaxSize: '9999999',
        //   baseCurrency: 'KCS' }
        //
        const responseData = response['data'];
        let result = {};
        for (let i = 0; i < responseData.length; i++) {
            const entry = responseData[i];
            const id = entry['name'];
            const baseId = entry['baseCurrency'];
            const quoteId = entry['quoteCurrency'];
            const base = this.commonCurrencyCode (baseId);
            const quote = this.commonCurrencyCode (quoteId);
            const symbol = base + '/' + quote;
            const active = entry['enableTrading'];
            const baseMax = this.safeFloat (entry, 'baseMaxSize');
            const baseMin = this.safeFloat (entry, 'baseMinSize');
            const quoteMax = this.safeFloat (entry, 'quoteMaxSize');
            const quoteMin = this.safeFloat (entry, 'quoteMinSize');
            const priceIncrement = this.safeFloat (entry, 'priceIncrement');
            const precision = {
                'amount': -Math.log10 (this.safeFloat (entry, 'quoteIncrement')),
                'price': -Math.log10 (priceIncrement),
            };
            const limits = {
                'amount': {
                    'min': quoteMin,
                    'max': quoteMax,
                },
                'price': {
                    'min': Math.max (baseMin / quoteMax, priceIncrement),
                    'max': baseMax / quoteMin,
                },
            };
            result[symbol] = {
                'id': id,
                'symbol': symbol,
                'baseId': baseId,
                'quoteId': quoteId,
                'base': base,
                'quote': quote,
                'active': active,
                'precision': precision,
                'limits': limits,
                'info': entry,
            };
        }
        return result;
    }

    async fetchCurrencies (params = {}) {
        const response = await this.publicGetCurrencies (params);
        //
        // { precision: 10,
        //   name: 'KCS',
        //   fullName: 'KCS shares',
        //   currency: 'KCS' }
        //
        const responseData = response['data'];
        let result = {};
        for (let i = 0; i < responseData.length; i++) {
            const entry = responseData[i];
            const id = this.safeString (entry, 'name');
            const name = entry['fullName'];
            const code = this.commonCurrencyCode (id);
            const precision = this.safeInteger (entry, 'precision');
            result[code] = {
                'id': id,
                'name': name,
                'code': code,
                'precision': precision,
                'info': entry,
            };
        }
        return result;
    }

    async fetchAccounts (params = {}) {
        const response = await this.privateGetAccounts (params);
<<<<<<< HEAD
        //
        //     { code:   "200000",
        //       data: [ {   balance: "0.00009788",
        //                 available: "0.00009788",
        //                     holds: "0",
        //                  currency: "BTC",
        //                        id: "5c6a4fd399a1d81c4f9cc4d0",
        //                      type: "trade"                     },
        //               ...,
        //               {   balance: "0.00000001",
        //                 available: "0.00000001",
        //                     holds: "0",
        //                  currency: "ETH",
        //                        id: "5c6a49ec99a1d819392e8e9f",
        //                      type: "trade"                     }  ] }
        //
        const data = this.safeValue (response, 'data');
        let result = [];
        for (let i = 0; i < data.length; i++) {
            const account = data[i];
            const accountId = this.safeString (account, 'id');
            const currencyId = this.safeString (account, 'currency');
            const code = this.commonCurrencyCode (currencyId);
            const type = this.safeString (account, 'type');  // main or trade
            result.push ({
                'id': accountId,
                'type': type,
                'currency': code,
                'info': account,
=======
        const responseData = response['data'];
        let result = [];
        for (let i = 0; i < responseData.length; i++) {
            const entry = responseData[i];
            const accountId = entry['id'];
            result.push ({
                'id': accountId,
                'type': this.safeString (entry, 'type'), // main or trade
                'currency': undefined,
                'info': entry,
>>>>>>> 82fbdd9d
            });
        }
        return result;
    }

    async fetchFundingFee (code, params = {}) {
        const currencyId = this.currencyId (code);
        const request = {
            'currency': currencyId,
        };
        const response = await this.privateGetWithdrawalsQuotas (this.extend (request, params));
        const data = response['data'];
        let withdrawFees = {};
        withdrawFees[code] = this.safeFloat (data, 'withdrawMinFee');
        return {
            'info': response,
            'withdraw': withdrawFees,
            'deposit': {},
        };
    }

    parseTicker (ticker, market = undefined) {
        //
        //     {
        //         "symbol": "ETH-BTC",
        //         "high": "0.1",
        //         "vol": "3891.5909166",
        //         "low": "0.024",
        //         "changePrice": "0.031809",
        //         "changeRate": "31809",
        //         "close": "0.03181",
        //         "volValue": "119.5545894397034",
        //         "open": "0.000001",
        //     }
        //
        const change = this.safeFloat (ticker, 'changePrice');
        const percentage = this.safeFloat (ticker, 'changeRate');
        const open = this.safeFloat (ticker, 'open');
        const last = this.safeFloat (ticker, 'close');
        const high = this.safeFloat (ticker, 'high');
        const low = this.safeFloat (ticker, 'low');
        const baseVolume = this.safeFloat (ticker, 'vol');
        const quoteVolume = this.safeFloat (ticker, 'volValue');
        let symbol = undefined;
        if (market)
            symbol = market['symbol'];
        return {
            'symbol': symbol,
            'timestamp': undefined,
            'datetime': undefined,
            'high': high,
            'low': low,
            'bid': this.safeFloat (ticker, 'bid'),
            'bidVolume': undefined,
            'ask': this.safeFloat (ticker, 'ask'),
            'askVolume': undefined,
            'vwap': undefined,
            'open': open,
            'close': last,
            'last': last,
            'previousClose': undefined,
            'change': change,
            'percentage': percentage,
            'average': undefined,
            'baseVolume': baseVolume,
            'quoteVolume': quoteVolume,
            'info': ticker,
        };
    }

    async fetchTicker (symbol, params = {}) {
        await this.loadMarkets ();
        const market = this.market (symbol);
        const request = {
            'symbol': market['id'],
        };
        const response = await this.publicGetMarketStats (this.extend (request, params));
        //
        //     {
        //         "code": "200000",
        //         "data": {
        //             "symbol": "ETH-BTC",
        //             "high": "0.1",
        //             "vol": "3891.5909166",
        //             "low": "0.024",
        //             "changePrice": "0.031809",
        //             "changeRate": "31809",
        //             "close": "0.03181",
        //             "volValue": "119.5545894397034",
        //             "open": "0.000001",
        //         },
        //     }
        //
        return this.parseTicker (response['data'], market);
    }

    parseOHLCV (ohlcv, market = undefined, timeframe = '1m', since = undefined, limit = undefined) {
        //
        //   [ [ "1545904980",             //Start time of the candle cycle
        //       "0.058",                  //opening price
        //       "0.049",                  //closing price
        //       "0.058",                  //highest price
        //       "0.049",                  //lowest price
        //       "0.018",                  //Transaction amount
        //       "0.000945" ], ... ]       //Transaction volume
        //
        const timestamp = this.safeInteger (ohlcv, 0);
        const open = this.safeFloat (ohlcv, 1);
        const close = this.safeFloat (ohlcv, 2);
        const high = this.safeFloat (ohlcv, 3);
        const low = this.safeFloat (ohlcv, 4);
        const volume = this.safeFloat (ohlcv, 6);
        return [timestamp, open, high, low, close, volume];
    }

    async fetchOHLCV (symbol, timeframe = '15m', since = undefined, limit = undefined, params = {}) {
        await this.loadMarkets ();
        const market = this.market (symbol);
        const marketId = market['id'];
        let request = {
            'symbol': marketId,
            'endAt': this.seconds (), // required param
            'type': this.timeframes[timeframe],
        };
        if (since !== undefined) {
            request['startAt'] = Math.floor (since / 1000);
        }
        const response = await this.publicGetMarketCandles (this.extend (request, params));
        const responseData = response['data'];
        return this.parseOHLCVs (responseData, market, timeframe, since, limit);
    }

    async fetchDepositAddress (code, params = {}) {
        await this.loadMarkets ();
        const currencyId = this.currencyId (code);
        const request = { 'currency': currencyId };
        const response = await this.privateGetDepositAddresses (this.extend (request, params));
        const data = this.safeValue (response, 'data');
        const address = this.safeString (data, 'address');
        const tag = this.safeString (data, 'memo');
        this.checkAddress (address);
        return {
            'info': response,
            'currency': code,
            'address': address,
            'tag': tag,
        };
    }

    async fetchOrderBook (symbol, limit = undefined, params = {}) {
        await this.loadMarkets ();
        const marketId = this.marketId (symbol);
        const request = { 'symbol': marketId, 'level': 3 };
        const response = await this.publicGetMarketOrderbookLevelLevel (this.extend (request, params));
        //
        // { sequence: '1547731421688',
        //   asks: [ [ '5c419328ef83c75456bd615c', '0.9', '0.09' ], ... ],
        //   bids: [ [ '5c419328ef83c75456bd615c', '0.9', '0.09' ], ... ], }
        //
        const responseData = response['data'];
        const timestamp = this.safeInteger (responseData, 'sequence');
        return this.parseOrderBook (responseData, timestamp, 'bids', 'asks', 1, 2);
    }

    async createOrder (symbol, type, side, amount, price = undefined, params = {}) {
        await this.loadMarkets ();
        const marketId = this.marketId (symbol);
        // required param, cannot be used twice
        const clientOid = this.uuid ();
        const request = {
            'clientOid': clientOid,
            'price': price,
            'side': side,
            'size': amount,
            'symbol': marketId,
            'type': type,
        };
        const response = await this.privatePostOrders (this.extend (request, params));
        const responseData = response['data'];
        return {
            'id': responseData['orderId'],
            'symbol': symbol,
            'type': type,
            'side': side,
            'status': 'open',
            'clientOid': clientOid,
            'info': responseData,
        };
    }

    async cancelOrder (id, symbol = undefined, params = {}) {
        const request = { 'orderId': id };
        const response = this.privateDeleteOrdersOrderId (this.extend (request, params));
        return response;
    }

    async fetchOrdersByStatus (status, symbol = undefined, since = undefined, limit = undefined, params = {}) {
        await this.loadMarkets ();
        let request = {
            'status': status,
        };
        let market = undefined;
        if (symbol !== undefined) {
            market = this.market (symbol);
            request['symbol'] = market['id'];
        }
        if (since !== undefined) {
            request['startAt'] = since;
        }
        if (limit !== undefined) {
            request['pageSize'] = limit;
        }
        const response = await this.privateGetOrders (this.extend (request, params));
        const responseData = this.safeValue (response, 'data', {});
        const orders = this.safeValue (responseData, 'items', []);
        return this.parseOrders (orders, market, since, limit);
    }

    async fetchClosedOrders (symbol = undefined, since = undefined, limit = undefined, params = {}) {
        return this.fetchOrdersByStatus ('done', symbol, since, limit, params);
    }

    async fetchOpenOrders (symbol = undefined, since = undefined, limit = undefined, params = {}) {
        return this.fetchOrdersByStatus ('active', symbol, since, limit, params);
    }

    async fetchOrder (id, symbol = undefined, params = {}) {
        const request = {
            'orderId': id,
        };
        let market = undefined;
        if (symbol !== undefined) {
            market = this.market (symbol);
        }
        const response = await this.privateGetOrdersOrderId (this.extend (request, params));
        const responseData = response['data'];
        return this.parseOrder (responseData, market);
    }

    parseOrder (order, market = undefined) {
        //
        //   { "id": "5c35c02703aa673ceec2a168",
        //     "symbol": "BTC-USDT",
        //     "opType": "DEAL",
        //     "type": "limit",
        //     "side": "buy",
        //     "price": "10",
        //     "size": "2",
        //     "funds": "0",
        //     "dealFunds": "0.166",
        //     "dealSize": "2",
        //     "fee": "0",
        //     "feeCurrency": "USDT",
        //     "stp": "",
        //     "stop": "",
        //     "stopTriggered": false,
        //     "stopPrice": "0",
        //     "timeInForce": "GTC",
        //     "postOnly": false,
        //     "hidden": false,
        //     "iceberge": false,
        //     "visibleSize": "0",
        //     "cancelAfter": 0,
        //     "channel": "IOS",
        //     "clientOid": "",
        //     "remark": "",
        //     "tags": "",
        //     "isActive": false,
        //     "cancelExist": false,
        //     "createdAt": 1547026471000 }
        //
        let symbol = undefined;
        const marketId = this.safeString (order, 'symbol');
        if (marketId !== undefined) {
            if (marketId in this.markets_by_id) {
                market = this.markets_by_id[marketId];
                symbol = market['symbol'];
            } else {
                const [ baseId, quoteId ] = marketId.split ('-');
                const base = this.commonCurrencyCode (baseId);
                const quote = this.commonCurrencyCode (quoteId);
                symbol = base + '/' + quote;
            }
            market = this.safeValue (this.markets_by_id, marketId);
        }
        if (symbol === undefined) {
            if (market !== undefined) {
                symbol = market['symbol'];
            }
        }
        const orderId = this.safeString (order, 'id');
        const type = this.safeString (order, 'type');
        const timestamp = this.safeString (order, 'createdAt');
        const datetime = this.iso8601 (timestamp);
        const price = this.safeFloat (order, 'price');
        const side = this.safeString (order, 'side');
        const feeCurrencyId = this.safeString (order, 'feeCurrency');
        const feeCurrency = this.commonCurrencyCode (feeCurrencyId);
        const fee = this.safeFloat (order, 'fee');
        const amount = this.safeFloat (order, 'size');
        const filled = this.safeFloat (order, 'dealSize');
        const remaining = amount - filled;
        // bool
        const status = order['isActive'] ? 'open' : 'closed';
        let fees = {
            'currency': feeCurrency,
            'cost': fee,
        };
        return {
            'id': orderId,
            'symbol': symbol,
            'type': type,
            'side': side,
            'amount': amount,
            'price': price,
            'filled': filled,
            'remaining': remaining,
            'timestamp': timestamp,
            'datetime': datetime,
            'fee': fees,
            'status': status,
            'info': order,
        };
    }

    async fetchMyTrades (symbol = undefined, since = undefined, limit = undefined, params = {}) {
        await this.loadMarkets ();
        let request = {};
        let market = undefined;
        if (symbol !== undefined) {
            market = this.market (symbol);
            request['symbol'] = market['id'];
        }
        if (since !== undefined) {
            request['startAt'] = since;
        }
        if (limit !== undefined) {
            request['pageSize'] = limit;
        }
        const response = await this.privateGetFills (this.extend (request, params));
        const data = this.safeValue (response, 'data', {});
        const trades = this.safeValue (data, 'items', []);
        return this.parseTrades (trades, market, since, limit);
    }

    async fetchTrades (symbol, since = undefined, limit = undefined, params = {}) {
        await this.loadMarkets ();
        const market = this.market (symbol);
        let request = {
            'symbol': market['id'],
        };
        if (since !== undefined) {
            request['startAt'] = Math.floor (since / 1000);
        }
        if (limit !== undefined) {
            request['pageSize'] = limit;
        }
        const response = await this.publicGetMarketHistories (this.extend (request, params));
        //     {
        //         "code": "200000",
        //         "data": [
        //             {
        //                 "sequence": "1548764654235",
        //                 "side": "sell",
        //                 "size":"0.6841354",
        //                 "price":"0.03202",
        //                 "time":1548848575203567174
        //             }
        //         ]
        //     }
        //
        const trades = this.safeValue (response, 'data', []);
        return this.parseTrades (trades, market, since, limit);
    }

    parseTrade (trade, market = undefined) {
        //
        // fetchTrades (public)
        //
        //     {
        //         "sequence": "1548764654235",
        //         "side": "sell",
        //         "size":"0.6841354",
        //         "price":"0.03202",
        //         "time":1548848575203567174
        //     }
        //
        // fetchMyTrades (private)
        //
        //     {
        //         "symbol":"BTC-USDT",
        //         "tradeId":"5c35c02709e4f67d5266954e",
        //         "orderId":"5c35c02703aa673ceec2a168",
        //         "counterOrderId":"5c1ab46003aa676e487fa8e3",
        //         "side":"buy",
        //         "liquidity":"taker",
        //         "forceTaker":true,
        //         "price":"0.083",
        //         "size":"0.8424304",
        //         "funds":"0.0699217232",
        //         "fee":"0",
        //         "feeRate":"0",
        //         "feeCurrency":"USDT",
        //         "stop":"",
        //         "type":"limit",
        //         "createdAt":1547026472000
        //     }
        //
        let symbol = undefined;
        const marketId = this.safeString (trade, 'symbol');
        if (marketId !== undefined) {
            if (marketId in this.markets_by_id) {
                market = this.markets_by_id[marketId];
                symbol = market['symbol'];
            } else {
                const [ baseId, quoteId ] = marketId.split ('-');
                const base = this.commonCurrencyCode (baseId);
                const quote = this.commonCurrencyCode (quoteId);
                symbol = base + '/' + quote;
            }
            market = this.safeValue (this.markets_by_id, marketId);
        }
        if (symbol === undefined) {
            if (market !== undefined) {
                symbol = market['symbol'];
            }
        }
        let id = this.safeString (trade, 'tradeId');
        if (id !== undefined) {
            id = id.toString ();
        }
        const orderId = this.safeString (trade, 'orderId');
        const amount = this.safeFloat (trade, 'size');
        let timestamp = this.safeInteger (trade, 'time');
        if (timestamp !== undefined) {
            timestamp = parseInt (timestamp / 1000000);
        } else {
            timestamp = this.safeInteger (trade, 'createdAt');
        }
        const price = this.safeFloat (trade, 'price');
        const side = this.safeString (trade, 'side');
        const fee = {
            'cost': this.safeFloat (trade, 'fee'),
            'rate': this.safeFloat (trade, 'feeRate'),
            'feeCurrency': this.safeString (trade, 'feeCurrency'),
        };
        const type = this.safeString (trade, 'type');
        let cost = this.safeFloat (trade, 'funds');
        if (amount !== undefined) {
            if (price !== undefined) {
                cost = amount * price;
            }
        }
        return {
            'info': trade,
            'id': id,
            'order': orderId,
            'timestamp': timestamp,
            'datetime': this.iso8601 (timestamp),
            'symbol': symbol,
            'type': type,
            'side': side,
            'price': price,
            'amount': amount,
            'cost': cost,
            'fee': fee,
        };
    }

    async withdraw (code, amount, address, tag = undefined, params = {}) {
        await this.loadMarkets ();
        this.checkAddress (address);
        const currency = this.currencyId (code);
        let request = {
            'currency': currency,
            'address': address,
        };
        if (tag !== undefined) {
            request['memo'] = tag;
        }
        const response = await this.privatePostWithdrawal (this.extend (request, params));
        //
        // { "withdrawalId": "5bffb63303aa675e8bbe18f9" }
        //
        const responseData = response['data'];
        return {
            'id': this.safeString (responseData, 'withdrawalId'),
            'info': responseData,
        };
    }

    parseTransactionStatus (status) {
        const statuses = {
            'SUCCESS': 'ok',
            'PROCESSING': 'ok',
            'FAILURE': 'failed',
        };
        return this.safeString (statuses, status);
    }

    parseTransaction (transaction, currency = undefined) {
        //
        // Deposits
        //   { "address": "0x5f047b29041bcfdbf0e4478cdfa753a336ba6989",
        //     "memo": "5c247c8a03aa677cea2a251d",
        //     "amount": 1,
        //     "fee": 0.0001,
        //     "currency": "KCS",
        //     "isInner": false,
        //     "walletTxId": "5bbb57386d99522d9f954c5a@test004",
        //     "status": "SUCCESS",
        //     "createdAt": 1544178843000,
        //     "updatedAt": 1544178891000 }
        // Withdrawals
        //   { "id": "5c2dc64e03aa675aa263f1ac",
        //     "address": "0x5bedb060b8eb8d823e2414d82acce78d38be7fe9",
        //     "memo": "",
        //     "currency": "ETH",
        //     "amount": 1.0000000,
        //     "fee": 0.0100000,
        //     "walletTxId": "3e2414d82acce78d38be7fe9",
        //     "isInner": false,
        //     "status": "FAILURE",
        //     "createdAt": 1546503758000,
        //     "updatedAt": 1546504603000 }
        //
        let code = undefined;
        let currencyId = this.safeString (transaction, 'currency');
        currency = this.safeValue (this.currencies_by_id, currencyId);
        if (currency !== undefined) {
            code = currency['code'];
        } else {
            code = this.commonCurrencyCode (currencyId);
        }
        const address = this.safeString (transaction, 'address');
        const amount = this.safeFloat (transaction, 'amount');
        const txid = this.safeString (transaction, 'walletTxId');
        const type = txid === undefined ? 'withdrawal' : 'deposit';
        const rawStatus = this.safeString (transaction, 'status');
        const status = this.parseTransactionStatus (rawStatus);
        let fees = {
            'cost': this.safeFloat (transaction, 'fee'),
        };
        if (fees['cost'] !== undefined && amount !== undefined) {
            fees['rate'] = fees['cost'] / amount;
        }
        const tag = this.safeString (transaction, 'memo');
        const timestamp = this.safeInteger2 (transaction, 'updatedAt', 'createdAt');
        const datetime = this.iso8601 (timestamp);
        return {
            'address': address,
            'tag': tag,
            'currency': code,
            'amount': amount,
            'txid': txid,
            'type': type,
            'status': status,
            'fee': fees,
            'timestamp': timestamp,
            'datetime': datetime,
            'info': transaction,
        };
    }

    async fetchDeposits (code = undefined, since = undefined, limit = undefined, params = {}) {
        await this.loadMarkets ();
        let request = {};
        let currency = undefined;
        if (code !== undefined) {
            currency = this.currency (code);
            request['currency'] = currency['id'];
        }
        if (since !== undefined) {
            request['startAt'] = since;
        }
        if (limit !== undefined) {
            request['pageSize'] = limit;
        }
        const response = await this.privateGetDeposits (this.extend (request, params));
        //
        // paginated
        // { code: '200000',
        //   data:
        //    { totalNum: 0,
        //      totalPage: 0,
        //      pageSize: 10,
        //      currentPage: 1,
        //      items: [...]
        //     } }
        //
        const responseData = response['data']['items'];
        return this.parseTransactions (responseData, currency, since, limit);
    }

    async fetchWithdrawals (code = undefined, since = undefined, limit = undefined, params = {}) {
        await this.loadMarkets ();
        let request = {};
        let currency = undefined;
        if (code !== undefined) {
            currency = this.currency (code);
            request['currency'] = currency['id'];
        }
        if (since !== undefined) {
            request['startAt'] = since;
        }
        if (limit !== undefined) {
            request['pageSize'] = limit;
        }
        const response = await this.privateGetWithdrawals (this.extend (request, params));
        //
        // paginated
        // { code: '200000',
        //   data:
        //    { totalNum: 0,
        //      totalPage: 0,
        //      pageSize: 10,
        //      currentPage: 1,
        //      items: [...] } }
        //
        const responseData = response['data']['items'];
        return this.parseTransactions (responseData, currency, since, limit);
    }

    async fetchBalance (params = {}) {
        await this.loadMarkets ();
        const request = {
            'type': 'trade',
        };
        const response = await this.privateGetAccounts (this.extend (request, params));
        const responseData = response['data'];
        let result = { 'info': responseData };
        for (let i = 0; i < responseData.length; i++) {
            const entry = responseData[i];
            const currencyId = entry['currency'];
            const code = this.commonCurrencyCode (currencyId);
            let account = {};
            account['total'] = this.safeFloat (entry, 'balance', 0);
            account['free'] = this.safeFloat (entry, 'available', 0);
            account['used'] = this.safeFloat (entry, 'holds', 0);
            result[code] = account;
        }
        return this.parseBalance (result);
    }

    sign (path, api = 'public', method = 'GET', params = {}, headers = undefined, body = undefined) {
        //
        // the v2 URL is https://openapi-v2.kucoin.com/api/v1/endpoint
        //                                †                 ↑
        //
        let endpoint = '/api/' + this.options['version'] + '/' + this.implodeParams (path, params);
        let query = this.omit (params, this.extractParams (path));
        let endpart = '';
        headers = headers !== undefined ? headers : {};
        if (Object.keys (query).length) {
            if (method !== 'GET') {
                body = this.json (query);
                endpart = body;
                headers['Content-Type'] = 'application/json';
            } else {
                endpoint += '?' + this.urlencode (query);
            }
        }
        let url = this.urls['api'][api] + endpoint;
        if (api === 'private') {
            this.checkRequiredCredentials ();
            const timestamp = this.nonce ().toString ();
            headers = this.extend ({
                'KC-API-KEY': this.apiKey,
                'KC-API-TIMESTAMP': timestamp,
                'KC-API-PASSPHRASE': this.password,
            }, headers);
            let payload = timestamp + method + endpoint + endpart;
            headers['KC-API-SIGN'] = this.hmac (this.encode (payload), this.encode (this.secret), 'sha256', 'base64');
        }
        return { 'url': url, 'method': method, 'body': body, 'headers': headers };
    }

    handleErrors (code, reason, url, method, headers, body, response) {
        if (!response) {
            return;
        }
        //
        // bad
        // {"code":"400100","msg":"validation.createOrder.clientOidIsRequired"}
        // good
        // { code: '200000',
        //   data: {...}, }
        //
        let errorCode = this.safeString (response, 'code');
        if (errorCode in this.exceptions) {
            let Exception = this.exceptions[errorCode];
            let message = this.safeString (response, 'msg', '');
            throw new Exception (this.id + ' ' + message);
        }
    }
};<|MERGE_RESOLUTION|>--- conflicted
+++ resolved
@@ -251,7 +251,6 @@
 
     async fetchAccounts (params = {}) {
         const response = await this.privateGetAccounts (params);
-<<<<<<< HEAD
         //
         //     { code:   "200000",
         //       data: [ {   balance: "0.00009788",
@@ -281,18 +280,6 @@
                 'type': type,
                 'currency': code,
                 'info': account,
-=======
-        const responseData = response['data'];
-        let result = [];
-        for (let i = 0; i < responseData.length; i++) {
-            const entry = responseData[i];
-            const accountId = entry['id'];
-            result.push ({
-                'id': accountId,
-                'type': this.safeString (entry, 'type'), // main or trade
-                'currency': undefined,
-                'info': entry,
->>>>>>> 82fbdd9d
             });
         }
         return result;
