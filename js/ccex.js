'use strict';

//  ---------------------------------------------------------------------------

const Exchange = require ('./base/Exchange');
const { ExchangeError } = require ('./base/errors');

//  ---------------------------------------------------------------------------

module.exports = class ccex extends Exchange {
    describe () {
        return this.deepExtend (super.describe (), {
            'id': 'ccex',
            'name': 'C-CEX',
            'countries': [ 'DE', 'EU' ],
            'rateLimit': 1500,
            'has': {
                'CORS': false,
                'fetchTickers': true,
                'fetchOrderBooks': true,
            },
            'urls': {
                'logo': 'https://user-images.githubusercontent.com/1294454/27766433-16881f90-5ed8-11e7-92f8-3d92cc747a6c.jpg',
                'api': {
                    'web': 'https://c-cex.com/t',
                    'public': 'https://c-cex.com/t/api_pub.html',
                    'private': 'https://c-cex.com/t/api.html',
                },
                'www': 'https://c-cex.com',
                'doc': 'https://c-cex.com/?id=api',
            },
            'api': {
                'web': {
                    'get': [
                        'coinnames',
                        '{market}',
                        'pairs',
                        'prices',
                        'volume_{coin}',
                    ],
                },
                'public': {
                    'get': [
                        'balancedistribution',
                        'markethistory',
                        'markets',
                        'marketsummaries',
                        'orderbook',
                        'fullorderbook',
                    ],
                },
                'private': {
                    'get': [
                        'buylimit',
                        'cancel',
                        'getbalance',
                        'getbalances',
                        'getopenorders',
                        'getorder',
                        'getorderhistory',
                        'mytrades',
                        'selllimit',
                    ],
                },
            },
            'fees': {
                'trading': {
                    'taker': 0.2 / 100,
                    'maker': 0.2 / 100,
                },
            },
            'commonCurrencies': {
                'IOT': 'IoTcoin',
                'BLC': 'Cryptobullcoin',
                'XID': 'InternationalDiamond',
            },
        });
    }

    async fetchMarkets () {
        let result = {};
        let response = await this.webGetPairs ();
        let markets = response['pairs'];
        for (let i = 0; i < markets.length; i++) {
            let id = markets[i];
            let [ baseId, quoteId ] = id.split ('-');
            let base = baseId.toUpperCase ();
            let quote = quoteId.toUpperCase ();
            base = this.commonCurrencyCode (base);
            quote = this.commonCurrencyCode (quote);
            let symbol = base + '/' + quote;
            result[symbol] = {
                'id': id,
                'symbol': symbol,
                'base': base,
                'quote': quote,
                'baseId': baseId,
                'quoteId': quoteId,
                'info': id,
            };
        }
        // an alternative documented parser
        //     let markets = await this.publicGetMarkets ();
        //     for (let p = 0; p < markets['result'].length; p++) {
        //         let market = markets['result'][p];
        //         let id = market['MarketName'];
        //         let base = market['MarketCurrency'];
        //         let quote = market['BaseCurrency'];
        //         base = this.commonCurrencyCode (base);
        //         quote = this.commonCurrencyCode (quote);
        //         let symbol = base + '/' + quote;
        //         result.push ({
        //             'id': id,
        //             'symbol': symbol,
        //             'base': base,
        //             'quote': quote,
        //             'info': market,
        //         });
        //     }
        return result;
    }

    async fetchBalance (params = {}) {
        await this.loadMarkets ();
        let response = await this.privateGetGetbalances ();
        let balances = response['result'];
        let result = { 'info': balances };
        for (let b = 0; b < balances.length; b++) {
            let balance = balances[b];
            let code = balance['Currency'];
            let currency = this.commonCurrencyCode (code);
            let account = {
                'free': balance['Available'],
                'used': balance['Pending'],
                'total': balance['Balance'],
            };
            result[currency] = account;
        }
        return this.parseBalance (result);
    }

<<<<<<< HEAD
    async performOrderBookRequest (symbol, limit = undefined, params = {}) {
        await this.loadMarkets ();
=======
    async performOrderBookRequest (market, limit = undefined, params = {}) {
>>>>>>> bc2d492e
        let request = {
            'market': market['id'],
            'type': 'both',
        };
        if (typeof limit !== 'undefined')
            request['depth'] = limit; // 100
<<<<<<< HEAD
        let response = await this.publicGetOrderbook (this.extend (request, params));
        let orderbook = response['result'];
=======
        let orderbook = await this.publicGetOrderbook (this.extend (request, params));
>>>>>>> bc2d492e
        return orderbook;
    }

    orderBookDefaultKeys () {
        return {
<<<<<<< HEAD
=======
            'response': 'result',
>>>>>>> bc2d492e
            'bids': 'buy',
            'asks': 'sell',
            'price': 'Rate',
            'amount': 'Quantity',
        };
    }

    async fetchOrderBooks (symbols = undefined, params = {}) {
        await this.loadMarkets ();
        let orderbooks = {};
        let response = await this.publicGetFullorderbook ();
        let types = Object.keys (response['result']);
        for (let i = 0; i < types.length; i++) {
            let type = types[i];
            let bidasks = response['result'][type];
            let bidasksByMarketId = this.groupBy (bidasks, 'Market');
            let marketIds = Object.keys (bidasksByMarketId);
            for (let j = 0; j < marketIds.length; j++) {
                let marketId = marketIds[j];
                let symbol = marketId.toUpperCase ();
                let side = type;
                if (symbol in this.markets_by_id) {
                    let market = this.markets_by_id[symbol];
                    symbol = market['symbol'];
                } else {
                    let [ base, quote ] = symbol.split ('-');
                    let invertedId = quote + '-' + base;
                    if (invertedId in this.markets_by_id) {
                        let market = this.markets_by_id[invertedId];
                        symbol = market['symbol'];
                    }
                }
                if (!(symbol in orderbooks))
                    orderbooks[symbol] = {};
                orderbooks[symbol][side] = bidasksByMarketId[marketId];
            }
        }
        let result = {};
        let keys = Object.keys (orderbooks);
        let orderbookKeys = this.orderBookKeys ();
        for (let k = 0; k < keys.length; k++) {
            let key = keys[k];
<<<<<<< HEAD
            result[key] = this.parseOrderBook (orderbooks[key], orderbookKeys);
=======
            result[key] = this.parseOrderBook (orderbooks[key], this.market (key), undefined, params);
>>>>>>> bc2d492e
        }
        return result;
    }

    parseTicker (ticker, market = undefined) {
        let timestamp = ticker['updated'] * 1000;
        let symbol = undefined;
        if (market)
            symbol = market['symbol'];
        return {
            'symbol': symbol,
            'timestamp': timestamp,
            'datetime': this.iso8601 (timestamp),
            'high': parseFloat (ticker['high']),
            'low': parseFloat (ticker['low']),
            'bid': parseFloat (ticker['buy']),
            'ask': parseFloat (ticker['sell']),
            'vwap': undefined,
            'open': undefined,
            'close': undefined,
            'first': undefined,
            'last': parseFloat (ticker['lastprice']),
            'change': undefined,
            'percentage': undefined,
            'average': parseFloat (ticker['avg']),
            'baseVolume': undefined,
            'quoteVolume': this.safeFloat (ticker, 'buysupport'),
            'info': ticker,
        };
    }

    async fetchTickers (symbols = undefined, params = {}) {
        await this.loadMarkets ();
        let tickers = await this.webGetPrices (params);
        let result = { 'info': tickers };
        let ids = Object.keys (tickers);
        for (let i = 0; i < ids.length; i++) {
            let id = ids[i];
            let ticker = tickers[id];
            let uppercase = id.toUpperCase ();
            let market = undefined;
            let symbol = undefined;
            if (uppercase in this.markets_by_id) {
                market = this.markets_by_id[uppercase];
                symbol = market['symbol'];
            } else {
                let [ base, quote ] = uppercase.split ('-');
                base = this.commonCurrencyCode (base);
                quote = this.commonCurrencyCode (quote);
                symbol = base + '/' + quote;
            }
            result[symbol] = this.parseTicker (ticker, market);
        }
        return result;
    }

    async fetchTicker (symbol, params = {}) {
        await this.loadMarkets ();
        let market = this.market (symbol);
        let response = await this.webGetMarket (this.extend ({
            'market': market['id'].toLowerCase (),
        }, params));
        let ticker = response['ticker'];
        return this.parseTicker (ticker, market);
    }

    parseTrade (trade, market) {
        let timestamp = this.parse8601 (trade['TimeStamp']);
        return {
            'id': trade['Id'].toString (),
            'info': trade,
            'order': undefined,
            'timestamp': timestamp,
            'datetime': this.iso8601 (timestamp),
            'symbol': market['symbol'],
            'type': undefined,
            'side': trade['OrderType'].toLowerCase (),
            'price': trade['Price'],
            'amount': trade['Quantity'],
        };
    }

    async fetchTrades (symbol, since = undefined, limit = undefined, params = {}) {
        await this.loadMarkets ();
        let market = this.market (symbol);
        let response = await this.publicGetMarkethistory (this.extend ({
            'market': market['id'],
            'type': 'both',
            'depth': 100,
        }, params));
        return this.parseTrades (response['result'], market, since, limit);
    }

    async createOrder (symbol, type, side, amount, price = undefined, params = {}) {
        await this.loadMarkets ();
        let method = 'privateGet' + this.capitalize (side) + type;
        let response = await this[method] (this.extend ({
            'market': this.marketId (symbol),
            'quantity': amount,
            'rate': price,
        }, params));
        return {
            'info': response,
            'id': response['result']['uuid'],
        };
    }

    async cancelOrder (id, symbol = undefined, params = {}) {
        await this.loadMarkets ();
        return await this.privateGetCancel ({ 'uuid': id });
    }

    sign (path, api = 'public', method = 'GET', params = {}, headers = undefined, body = undefined) {
        let url = this.urls['api'][api];
        if (api === 'private') {
            this.checkRequiredCredentials ();
            let nonce = this.nonce ().toString ();
            let query = this.keysort (this.extend ({
                'a': path,
                'apikey': this.apiKey,
                'nonce': nonce,
            }, params));
            url += '?' + this.urlencode (query);
            headers = { 'apisign': this.hmac (this.encode (url), this.encode (this.secret), 'sha512') };
        } else if (api === 'public') {
            url += '?' + this.urlencode (this.extend ({
                'a': 'get' + path,
            }, params));
        } else {
            url += '/' + this.implodeParams (path, params) + '.json';
        }
        return { 'url': url, 'method': method, 'body': body, 'headers': headers };
    }

    async request (path, api = 'public', method = 'GET', params = {}, headers = undefined, body = undefined) {
        let response = await this.fetch2 (path, api, method, params, headers, body);
        if (api === 'web')
            return response;
        if ('success' in response)
            if (response['success'])
                return response;
        throw new ExchangeError (this.id + ' ' + this.json (response));
    }
};<|MERGE_RESOLUTION|>--- conflicted
+++ resolved
@@ -139,33 +139,20 @@
         return this.parseBalance (result);
     }
 
-<<<<<<< HEAD
-    async performOrderBookRequest (symbol, limit = undefined, params = {}) {
-        await this.loadMarkets ();
-=======
     async performOrderBookRequest (market, limit = undefined, params = {}) {
->>>>>>> bc2d492e
         let request = {
             'market': market['id'],
             'type': 'both',
         };
         if (typeof limit !== 'undefined')
             request['depth'] = limit; // 100
-<<<<<<< HEAD
-        let response = await this.publicGetOrderbook (this.extend (request, params));
-        let orderbook = response['result'];
-=======
         let orderbook = await this.publicGetOrderbook (this.extend (request, params));
->>>>>>> bc2d492e
         return orderbook;
     }
 
     orderBookDefaultKeys () {
         return {
-<<<<<<< HEAD
-=======
             'response': 'result',
->>>>>>> bc2d492e
             'bids': 'buy',
             'asks': 'sell',
             'price': 'Rate',
@@ -205,14 +192,9 @@
         }
         let result = {};
         let keys = Object.keys (orderbooks);
-        let orderbookKeys = this.orderBookKeys ();
         for (let k = 0; k < keys.length; k++) {
             let key = keys[k];
-<<<<<<< HEAD
-            result[key] = this.parseOrderBook (orderbooks[key], orderbookKeys);
-=======
             result[key] = this.parseOrderBook (orderbooks[key], this.market (key), undefined, params);
->>>>>>> bc2d492e
         }
         return result;
     }
